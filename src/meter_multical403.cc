--- conflicted
+++ resolved
@@ -60,13 +60,8 @@
     string target_date_ {};
 };
 
-<<<<<<< HEAD
 MeterMultical403::MeterMultical403(MeterInfo &mi) :
-    MeterCommonImplementation(mi, MeterType::MULTICAL403, MANUFACTURER_KAM)
-=======
-MeterMultical403::MeterMultical403(WMBus *bus, MeterInfo &mi) :
-    MeterCommonImplementation(bus, mi, MeterType::MULTICAL403)
->>>>>>> c5d445b9
+    MeterCommonImplementation(mi, MeterType::MULTICAL403)
 {
     setExpectedELLSecurityMode(ELLSecurityMode::AES_CTR);
 
