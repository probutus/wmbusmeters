/*
 Copyright (C) 2019 Fredrik Öhrström

 This program is free software: you can redistribute it and/or modify
 it under the terms of the GNU General Public License as published by
 the Free Software Foundation, either version 3 of the License, or
 (at your option) any later version.

 This program is distributed in the hope that it will be useful,
 but WITHOUT ANY WARRANTY; without even the implied warranty of
 MERCHANTABILITY or FITNESS FOR A PARTICULAR PURPOSE.  See the
 GNU General Public License for more details.

 You should have received a copy of the GNU General Public License
 along with this program.  If not, see <http://www.gnu.org/licenses/>.
*/

#include"dvparser.h"
#include"meters.h"
#include"meters_common_implementation.h"
#include"wmbus.h"
#include"wmbus_utils.h"

struct MeterLansenTH : public virtual TempHygroMeter, public virtual MeterCommonImplementation {
    MeterLansenTH(MeterInfo &mi);

    double currentTemperature(Unit u);
    double currentRelativeHumidity();

private:

    void processContent(Telegram *t);

    double current_temperature_c_ {};
    double average_temperature_1h_c_;
    double average_temperature_24h_c_;
    double current_relative_humidity_rh_ {};
    double average_relative_humidity_1h_rh_ {};
    double average_relative_humidity_24h_rh_ {};
};

<<<<<<< HEAD
MeterLansenTH::MeterLansenTH(MeterInfo &mi) :
    MeterCommonImplementation(mi, MeterType::LANSENTH, MANUFACTURER_LAS)
=======
MeterLansenTH::MeterLansenTH(WMBus *bus, MeterInfo &mi) :
    MeterCommonImplementation(bus, mi, MeterType::LANSENTH)
>>>>>>> c5d445b9
{
    setExpectedTPLSecurityMode(TPLSecurityMode::AES_CBC_IV);

    addLinkMode(LinkMode::T1);

    addPrint("current_temperature", Quantity::Temperature,
             [&](Unit u){ return currentTemperature(u); },
             "The current temperature.",
             true, true);

    addPrint("current_relative_humidity", Quantity::RelativeHumidity,
             [&](Unit u){ return currentRelativeHumidity(); },
             "The current relative humidity.",
             true, true);

    addPrint("average_temperature_1h", Quantity::Temperature,
             [&](Unit u){ return convert(average_temperature_1h_c_, Unit::C, u); },
             "The average temperature over the last hour.",
             false, true);

    addPrint("average_relative_humidity_1h", Quantity::RelativeHumidity,
             [&](Unit u){ return average_relative_humidity_1h_rh_; },
             "The average relative humidity over the last hour.",
             false, true);

    addPrint("average_temperature_24h", Quantity::Temperature,
             [&](Unit u){ return convert(average_temperature_24h_c_, Unit::C, u); },
             "The average temperature over the last 24 hours.",
             false, true);

    addPrint("average_relative_humidity_24h", Quantity::RelativeHumidity,
             [&](Unit u){ return average_relative_humidity_24h_rh_; },
             "The average relative humidity over the last 24 hours.",
             false, true);
}

unique_ptr<TempHygroMeter> createLansenTH(MeterInfo &mi)
{
    return unique_ptr<TempHygroMeter>(new MeterLansenTH(mi));
}

double MeterLansenTH::currentTemperature(Unit u)
{
    assertQuantity(u, Quantity::Temperature);
    return convert(current_temperature_c_, Unit::C, u);
}

double MeterLansenTH::currentRelativeHumidity()
{
    return current_relative_humidity_rh_;
}

void MeterLansenTH::processContent(Telegram *t)
{
    /*
      (lansenth) 0f: 2F skip
      (lansenth) 10: 2F skip
      (lansenth) 11: 02 dif (16 Bit Integer/Binary Instantaneous value)
      (lansenth) 12: 65 vif (External temperature 10⁻² °C)
      (lansenth) 13: * 8408 current temperature (21.800000 C)
      (lansenth) 15: 42 dif (16 Bit Integer/Binary Instantaneous value storagenr=1)
      (lansenth) 16: 65 vif (External temperature 10⁻² °C)
      (lansenth) 17: * 8308 average temperature 1h (21.790000 C))
      (lansenth) 19: 82 dif (16 Bit Integer/Binary Instantaneous value)
      (lansenth) 1a: 01 dife (subunit=0 tariff=0 storagenr=2)
      (lansenth) 1b: 65 vif (External temperature 10⁻² °C)
      (lansenth) 1c: * 9508 average temperature 24h (21.970000 C))
      (lansenth) 1e: 02 dif (16 Bit Integer/Binary Instantaneous value)
      (lansenth) 1f: FB vif (First extension of VIF-codes)
      (lansenth) 20: 1A vife (?)
      (lansenth) 21: * AE01 current relative humidity (43.000000 RH)
      (lansenth) 23: 42 dif (16 Bit Integer/Binary Instantaneous value storagenr=1)
      (lansenth) 24: FB vif (First extension of VIF-codes)
      (lansenth) 25: 1A vife (?)
      (lansenth) 26: * AE01 average relative humidity 1h (43.000000 RH)
      (lansenth) 28: 82 dif (16 Bit Integer/Binary Instantaneous value)
      (lansenth) 29: 01 dife (subunit=0 tariff=0 storagenr=2)
      (lansenth) 2a: FB vif (First extension of VIF-codes)
      (lansenth) 2b: 1A vife (?)
      (lansenth) 2c: * A901 average relative humidity 24h (42.500000 RH)
      (lansenth) 2e: 2F skip
    */

    int offset;
    string key;

    if (findKey(MeasurementType::Unknown, ValueInformation::ExternalTemperature, 0, 0, &key, &t->values))
    {
        extractDVdouble(&t->values, key, &offset, &current_temperature_c_);
        t->addMoreExplanation(offset, " current temperature (%f C)", current_temperature_c_);
    }

    if (findKey(MeasurementType::Unknown, ValueInformation::ExternalTemperature, 1, 0, &key, &t->values))
    {
        extractDVdouble(&t->values, key, &offset, &average_temperature_1h_c_);
        t->addMoreExplanation(offset, " average temperature 1h (%f C))", average_temperature_1h_c_);
    }

    if (findKey(MeasurementType::Unknown, ValueInformation::ExternalTemperature, 2, 0, &key, &t->values))
    {
        extractDVdouble(&t->values, key, &offset, &average_temperature_24h_c_);
        t->addMoreExplanation(offset, " average temperature 24h (%f C))", average_temperature_24h_c_);
    }

    // Temporarily silly solution until the dvparser is upgraded with support for extension

    key = "02FB1A"; // 1A = 0001 1010 = First extension vif code Relative Humidity 10^-1
    if (hasKey(&t->values, key))
    {
        double tmp;
        extractDVdouble(&t->values, key, &offset, &tmp, false);
        current_relative_humidity_rh_ = tmp / (double)10.0;
        t->addMoreExplanation(offset, " current relative humidity (%f RH)", current_relative_humidity_rh_);
    }
    key = "42FB1A"; // 1A = 0001 1010 = First extension vif code Relative Humidity 10^-1
    if (hasKey(&t->values, key))
    {
        double tmp;
        extractDVdouble(&t->values, key, &offset, &tmp, false);
        average_relative_humidity_1h_rh_ = tmp / (double)10.0;
        t->addMoreExplanation(offset, " average relative humidity 1h (%f RH)", average_relative_humidity_1h_rh_);
    }
    key = "8201FB1A"; // 1A = 0001 1010 = First extension vif code Relative Humidity 10^-1
    if (hasKey(&t->values, key))
    {
        double tmp;
        extractDVdouble(&t->values, key, &offset, &tmp, false);
        average_relative_humidity_24h_rh_ = tmp / (double)10.0;
        t->addMoreExplanation(offset, " average relative humidity 24h (%f RH)", average_relative_humidity_24h_rh_);
    }
}<|MERGE_RESOLUTION|>--- conflicted
+++ resolved
@@ -39,13 +39,8 @@
     double average_relative_humidity_24h_rh_ {};
 };
 
-<<<<<<< HEAD
 MeterLansenTH::MeterLansenTH(MeterInfo &mi) :
-    MeterCommonImplementation(mi, MeterType::LANSENTH, MANUFACTURER_LAS)
-=======
-MeterLansenTH::MeterLansenTH(WMBus *bus, MeterInfo &mi) :
-    MeterCommonImplementation(bus, mi, MeterType::LANSENTH)
->>>>>>> c5d445b9
+    MeterCommonImplementation(mi, MeterType::LANSENTH)
 {
     setExpectedTPLSecurityMode(TPLSecurityMode::AES_CBC_IV);
 
