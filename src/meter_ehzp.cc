/*
 Copyright (C) 2020 Fredrik Öhrström

 This program is free software: you can redistribute it and/or modify
 it under the terms of the GNU General Public License as published by
 the Free Software Foundation, either version 3 of the License, or
 (at your option) any later version.

 This program is distributed in the hope that it will be useful,
 but WITHOUT ANY WARRANTY; without even the implied warranty of
 MERCHANTABILITY or FITNESS FOR A PARTICULAR PURPOSE.  See the
 GNU General Public License for more details.

 You should have received a copy of the GNU General Public License
 along with this program.  If not, see <http://www.gnu.org/licenses/>.
*/

#include"dvparser.h"
#include"meters.h"
#include"meters_common_implementation.h"
#include"wmbus.h"
#include"wmbus_utils.h"
#include"util.h"

struct MeterEHZP : public virtual ElectricityMeter, public virtual MeterCommonImplementation
{
    MeterEHZP(MeterInfo &mi);

    double totalEnergyConsumption(Unit u);
    double currentPowerConsumption(Unit u);
    double totalEnergyProduction(Unit u);
    double currentPowerProduction(Unit u);

private:

    void processContent(Telegram *t);

    double total_energy_kwh_ {};
    double current_power_kw_ {};
    double total_energy_returned_kwh_ {};
    double current_power_returned_kw_ {};
    double on_time_h_ {};
};

<<<<<<< HEAD
MeterEHZP::MeterEHZP(MeterInfo &mi) :
    MeterCommonImplementation(mi, MeterType::EHZP, MANUFACTURER_EMH)
=======
MeterEHZP::MeterEHZP(WMBus *bus, MeterInfo &mi) :
    MeterCommonImplementation(bus, mi, MeterType::EHZP)
>>>>>>> c5d445b9
{
    setExpectedTPLSecurityMode(TPLSecurityMode::AES_CBC_NO_IV);

    addLinkMode(LinkMode::T1);

    addPrint("total_energy_consumption", Quantity::Energy,
             [&](Unit u){ return totalEnergyConsumption(u); },
             "The total energy consumption recorded by this meter.",
             true, true);

    addPrint("current_power_consumption", Quantity::Power,
             [&](Unit u){ return currentPowerConsumption(u); },
             "Current power consumption.",
             true, true);

    addPrint("total_energy_production", Quantity::Energy,
             [&](Unit u){ return totalEnergyProduction(u); },
             "The total energy production recorded by this meter.",
             true, true);

    addPrint("on_time", Quantity::Time,
             [&](Unit u){ assertQuantity(u, Quantity::Time);
                 return convert(on_time_h_, Unit::Hour, u); },
             "Device on time.",
             false, true);
}

unique_ptr<ElectricityMeter> createEHZP(MeterInfo &mi)
{
    return unique_ptr<ElectricityMeter>(new MeterEHZP(mi));
}

double MeterEHZP::totalEnergyConsumption(Unit u)
{
    assertQuantity(u, Quantity::Energy);
    return convert(total_energy_kwh_, Unit::KWH, u);
}

double MeterEHZP::currentPowerConsumption(Unit u)
{
    assertQuantity(u, Quantity::Power);
    return convert(current_power_kw_, Unit::KW, u);
}

double MeterEHZP::totalEnergyProduction(Unit u)
{
    assertQuantity(u, Quantity::Energy);
    return convert(total_energy_returned_kwh_, Unit::KWH, u);
}

double MeterEHZP::currentPowerProduction(Unit u)
{
    assertQuantity(u, Quantity::Power);
    return convert(current_power_returned_kw_, Unit::KW, u);
}

void MeterEHZP::processContent(Telegram *t)
{
    /*
    (ehzp) 26: 07 dif (64 Bit Integer/Binary Instantaneous value)
    (ehzp) 27: 00 vif (Energy mWh)
    (ehzp) 28: * 583B740200000000 total energy (41.171800 kwh)
    (ehzp) 30: 07 dif (64 Bit Integer/Binary Instantaneous value)
    (ehzp) 31: 80 vif (Energy mWh)
    (ehzp) 32: 3C vife (backward flow)
    (ehzp) 33: * BCD7020000000000 total energy returned (0.186300 kwh)
    (ehzp) 3b: 07 dif (64 Bit Integer/Binary Instantaneous value)
    (ehzp) 3c: 28 vif (Power mW)
    (ehzp) 3d: * B070200000000000 current power (2.126000 kw)
    (ehzp) 45: 04 dif (32 Bit Integer/Binary Instantaneous value)
    (ehzp) 46: 20 vif (On time seconds)
    (ehzp) 47: * 92A40600 on time (120.929444 h)
    */
    int offset;
    string key;

    if (findKey(MeasurementType::Unknown, ValueInformation::EnergyWh, 0, 0, &key, &t->values))
    {
        extractDVdouble(&t->values, key, &offset, &total_energy_kwh_);
        t->addMoreExplanation(offset, " total energy (%f kwh)", total_energy_kwh_);
    }

    if (findKey(MeasurementType::Unknown, ValueInformation::PowerW, 0, 0, &key, &t->values))
    {
        extractDVdouble(&t->values, key, &offset, &current_power_kw_);
        t->addMoreExplanation(offset, " current power (%f kw)", current_power_kw_);
    }

    extractDVdouble(&t->values, "07803C", &offset, &total_energy_returned_kwh_);
    t->addMoreExplanation(offset, " total energy returned (%f kwh)", total_energy_returned_kwh_);

    extractDVdouble(&t->values, "0420", &offset, &on_time_h_);
    t->addMoreExplanation(offset, " on time (%f h)", on_time_h_);

}<|MERGE_RESOLUTION|>--- conflicted
+++ resolved
@@ -42,13 +42,8 @@
     double on_time_h_ {};
 };
 
-<<<<<<< HEAD
 MeterEHZP::MeterEHZP(MeterInfo &mi) :
-    MeterCommonImplementation(mi, MeterType::EHZP, MANUFACTURER_EMH)
-=======
-MeterEHZP::MeterEHZP(WMBus *bus, MeterInfo &mi) :
-    MeterCommonImplementation(bus, mi, MeterType::EHZP)
->>>>>>> c5d445b9
+    MeterCommonImplementation(mi, MeterType::EHZP)
 {
     setExpectedTPLSecurityMode(TPLSecurityMode::AES_CBC_NO_IV);
 
