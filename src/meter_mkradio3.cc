--- conflicted
+++ resolved
@@ -40,13 +40,8 @@
     double target_water_consumption_m3_ {};
 };
 
-<<<<<<< HEAD
 MKRadio3::MKRadio3(MeterInfo &mi) :
-    MeterCommonImplementation(mi, MeterType::MKRADIO3, MANUFACTURER_TCH)
-=======
-MKRadio3::MKRadio3(WMBus *bus, MeterInfo &mi) :
-    MeterCommonImplementation(bus, mi, MeterType::MKRADIO3)
->>>>>>> c5d445b9
+    MeterCommonImplementation(mi, MeterType::MKRADIO3)
 {
     setExpectedTPLSecurityMode(TPLSecurityMode::AES_CBC_IV);
 
