/*
 Copyright (C) 2019 Fredrik Öhrström

 This program is free software: you can redistribute it and/or modify
 it under the terms of the GNU General Public License as published by
 the Free Software Foundation, either version 3 of the License, or
 (at your option) any later version.

 This program is distributed in the hope that it will be useful,
 but WITHOUT ANY WARRANTY; without even the implied warranty of
 MERCHANTABILITY or FITNESS FOR A PARTICULAR PURPOSE.  See the
 GNU General Public License for more details.

 You should have received a copy of the GNU General Public License
 along with this program.  If not, see <http://www.gnu.org/licenses/>.
*/

#include"dvparser.h"
#include"meters.h"
#include"meters_common_implementation.h"
#include"wmbus.h"
#include"wmbus_utils.h"
#include"units.h"
#include"util.h"

struct MeterCompact5 : public virtual HeatMeter, public virtual MeterCommonImplementation
{
    MeterCompact5(MeterInfo &mi);

    double totalEnergyConsumption(Unit u);
    double currentPeriodEnergyConsumption(Unit u);
    double previousPeriodEnergyConsumption(Unit u);

    private:

    void processContent(Telegram *t);

    double total_energy_kwh_ {};
    double curr_energy_kwh_ {};
    double prev_energy_kwh_ {};
};

unique_ptr<HeatMeter> createCompact5(MeterInfo &mi)
{
    return unique_ptr<HeatMeter>(new MeterCompact5(mi));
}

<<<<<<< HEAD
MeterCompact5::MeterCompact5(MeterInfo &mi) :
    MeterCommonImplementation(mi, MeterType::COMPACT5, MANUFACTURER_TCH)
=======
MeterCompact5::MeterCompact5(WMBus *bus, MeterInfo &mi) :
    MeterCommonImplementation(bus, mi, MeterType::COMPACT5)
>>>>>>> c5d445b9
{
    // media 0x04 is used for C telegrams
    // media 0xC3 is used for T telegrams

    addLinkMode(LinkMode::C1);
    addLinkMode(LinkMode::T1);

    addPrint("total", Quantity::Energy,
             [&](Unit u){ return totalEnergyConsumption(u); },
             "The total energy consumption recorded by this meter.",
             true, true);

    addPrint("current", Quantity::Energy,
             [&](Unit u){ return currentPeriodEnergyConsumption(u); },
             "Energy consumption so far in this billing period.",
             true, true);

    addPrint("previous", Quantity::Energy,
             [&](Unit u){ return previousPeriodEnergyConsumption(u); },
             "Energy consumption in previous billing period.",
             true, true);
}

double MeterCompact5::totalEnergyConsumption(Unit u)
{
    assertQuantity(u, Quantity::Energy);
    return convert(total_energy_kwh_, Unit::KWH, u);
}

double MeterCompact5::currentPeriodEnergyConsumption(Unit u)
{
    assertQuantity(u, Quantity::Energy);
    return convert(curr_energy_kwh_, Unit::KWH, u);
}

double MeterCompact5::previousPeriodEnergyConsumption(Unit u)
{
    assertQuantity(u, Quantity::Energy);
    return convert(prev_energy_kwh_, Unit::KWH, u);
}

void MeterCompact5::processContent(Telegram *t)
{
    // Unfortunately, the Techem Compact V is mostly a proprieatary protocol
    // simple wrapped inside a wmbus telegram since the ci-field is 0xa2.
    // Which means that the entire payload is manufacturer specific.

    map<string,pair<int,DVEntry>> vendor_values;
    vector<uchar> content;

    t->extractPayload(&content);
    uchar prev_lo = content[3];
    uchar prev_hi = content[4];
    double prev = (256.0*prev_hi+prev_lo)/1000;

    string prevs;
    strprintf(prevs, "%02x%02x", prev_lo, prev_hi);
    int offset = t->parsed.size()+3;
    vendor_values["0215"] = { offset, DVEntry(MeasurementType::Instantaneous, 0x15, 0, 0, 0, prevs) };
    t->explanations.push_back({ offset, prevs });
    t->addMoreExplanation(offset, " energy used in previous billing period (%f KWH)", prev);

    uchar curr_lo = content[7];
    uchar curr_hi = content[8];
    double curr = (256.0*curr_hi+curr_lo)/1000;

    string currs;
    strprintf(currs, "%02x%02x", curr_lo, curr_hi);
    offset = t->parsed.size()+7;
    vendor_values["0215"] = { offset, DVEntry(MeasurementType::Instantaneous, 0x15, 0, 0, 0, currs) };
    t->explanations.push_back({ offset, currs });
    t->addMoreExplanation(offset, " energy used in current billing period (%f KWH)", curr);

    total_energy_kwh_ = prev+curr;
    curr_energy_kwh_ = curr;
    prev_energy_kwh_ = prev;
}<|MERGE_RESOLUTION|>--- conflicted
+++ resolved
@@ -45,13 +45,8 @@
     return unique_ptr<HeatMeter>(new MeterCompact5(mi));
 }
 
-<<<<<<< HEAD
 MeterCompact5::MeterCompact5(MeterInfo &mi) :
-    MeterCommonImplementation(mi, MeterType::COMPACT5, MANUFACTURER_TCH)
-=======
-MeterCompact5::MeterCompact5(WMBus *bus, MeterInfo &mi) :
-    MeterCommonImplementation(bus, mi, MeterType::COMPACT5)
->>>>>>> c5d445b9
+    MeterCommonImplementation(mi, MeterType::COMPACT5)
 {
     // media 0x04 is used for C telegrams
     // media 0xC3 is used for T telegrams
