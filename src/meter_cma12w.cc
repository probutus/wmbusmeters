--- conflicted
+++ resolved
@@ -35,13 +35,8 @@
     double average_temperature_1h_c_;
 };
 
-<<<<<<< HEAD
 MeterCMa12w::MeterCMa12w(MeterInfo &mi) :
-    MeterCommonImplementation(mi, MeterType::CMA12W, MANUFACTURER_ELV)
-=======
-MeterCMa12w::MeterCMa12w(WMBus *bus, MeterInfo &mi) :
-    MeterCommonImplementation(bus, mi, MeterType::CMA12W)
->>>>>>> c5d445b9
+    MeterCommonImplementation(mi, MeterType::CMA12W)
 {
     setExpectedTPLSecurityMode(TPLSecurityMode::AES_CBC_IV);
 
